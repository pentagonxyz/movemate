--- conflicted
+++ resolved
@@ -4,12 +4,9 @@
 
 ## Modules
 
-<<<<<<< HEAD
-* `bloom_filter`: Space-efficient probabilistic data structure for checking if an element is part of a set.
-=======
 * `acl`: Multi-role access control list (ACL).
 * `bcd`: Binary canonical DEserialization. Convert `vector<u8>` to `u64` and `u128`.
->>>>>>> ec18b9b2
+* `bloom_filter`: Space-efficient probabilistic data structure for checking if an element is part of a set.
 * `box`: On Aptos, send objects without the recipient having to set up a store for themselves beforehand. On Sui, transfer objects with the `store` ability but not the `key` ability.
 * `crit_bit`: [Crit-bit trees](https://cr.yp.to/critbit.html) data structure. (Thanks to Econia.)
 * `date`: Date conversion library in Move.
