--- conflicted
+++ resolved
@@ -17,11 +17,8 @@
 * `math_safe_precise`: `mul_div` for `u64`s while avoiding overflow and a more precise `quadratic` function.
 * `math_u128`: Standard math utilities missing in the Move language (for `u128`).
 * `merkle_proof`: Merkle proof verification utilities.
-<<<<<<< HEAD
+* `pseudorandom`: Pseudorandom number generator.
 * `to_string`: `u128` to `String` conversion utilities.
-=======
-* `pseudorandom`: Pseudorandom number generator.
->>>>>>> 29a4ac29
 * `u256`: Unsigned 256-bit integer implementation in Move. (Thanks to Pontem.) Includes bitwise operations and `vector<u8>` conversion.
 * `vectors`: Vector utilities--specifically, comparison operators and a binary search function.
 * `virtual_block`: Replace latency auctions with gas auctions (with control over MEV rewards) via virtual blocks.
